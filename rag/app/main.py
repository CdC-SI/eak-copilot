--- conflicted
+++ resolved
@@ -40,33 +40,11 @@
 async def docs(request: RAGRequest, language: str = '*'):
     return await processor.retrieve(request, language)
 
-<<<<<<< HEAD
-=======
-        # Only supports retrieval of 1 document at the moment (set in /config/config.yaml). Will implement multi-doc retrieval later
-        top_k = rag_config["retrieval"]["top_k"]
-        similarity_metric = rag_config["retrieval"]["metric"]
-        similarity_metric_symbol = SIMILARITY_METRICS[similarity_metric]
-        docs = await conn.fetch(f"""
-            SELECT text, url,  1 - (embedding {similarity_metric_symbol} '{query_embedding}') AS similarity_score
-            FROM embeddings
-            ORDER BY similarity_score desc
-            LIMIT {'NULL' if top_k==0 else top_k}
-        """)
-
-    except Exception as e:
-        raise HTTPException(status_code=500, detail=str(e)) # Define what exceptions to catch
-
-    finally:
-        await conn.close()
-
-    docs = [dict(row) for row in docs][0]
-
-    return {"contextDocs": docs["text"], "sourceUrl": docs["url"], "similarityScore": docs["similarity_score"]}
->>>>>>> 781edcb5
 
 @app.post("/rag/embed", summary="Embedding endpoint", response_description="A dictionary with embeddings for the input text")
 async def embed(text_input: EmbeddingRequest):
     return await processor.embed(text_input)
+
 
 @app.get("/rag/rerank", summary="Reranking endpoint", response_description="Welcome Message")
 async def rerank():
