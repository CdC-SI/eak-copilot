--- conflicted
+++ resolved
@@ -86,11 +86,7 @@
   # frontend
   chatgpt-minimal:
     build:
-<<<<<<< HEAD
-      context: https://github.com/CdC-SI/chatgpt-minimal.git#feature/137-surveypipeline
-=======
       context: https://github.com/CdC-SI/chatgpt-minimal.git#main
->>>>>>> 16ed70e1
     image: chatgpt-minimal
     ports:
       - "3000:3000"
