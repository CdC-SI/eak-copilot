from fastapi import FastAPI
from fastapi.middleware.cors import CORSMiddleware
from contextlib import asynccontextmanager
from config.network_config import CORS_ALLOWED_ORIGINS
from contextlib import asynccontextmanager

<<<<<<< HEAD
from indexing_api import app as indexing_app, index_faq_data, index_rag_vectordb, index_faq_vectordb
from autocomplete_api import app as autocomplete_app
from rag_api import app as rag_app

from config.base_config import indexing_config
from utils.db import check_db_connection

import logging
logger = logging.getLogger(__name__)


PREFIX = "/apy"


@asynccontextmanager
async def lifespan(app: FastAPI):
    await check_db_connection(retries=10, delay=10)

    if indexing_config["faq"]["auto_index"]:
        # With dev-mode, only index sample FAQ data
        if indexing_config["dev_mode"]:
            try:
                logger.info("Auto-indexing sample FAQ data")
                await index_faq_vectordb()
            except Exception as e:
                logger.error("Dev-mode: Failed to index sample FAQ data: %s", e)
        # If dev-mode is deactivated, scrap and index all bsv.admin.ch FAQ data
        else:
            try:
                logger.info("Auto-indexing bsv.admin.ch FAQ data")
                await index_faq_data()
            except Exception as e:
                logger.error("Failed to index bsv.admin.ch FAQ data: %s", e)

    if indexing_config["rag"]["auto_index"]:
        # With dev-mode, only index sample data
        if indexing_config["dev_mode"]:
            try:
                logger.info("Auto-indexing sample RAG data")
                await index_rag_vectordb()
            except Exception as e:
                logger.error("Failed to index sample RAG data: %s", e)
        # If dev-mode is deactivated, scrap and index all RAG data (NOTE: Will be implemented soon.)
        else:
            raise NotImplementedError("Feature is not implemented yet.")

    yield


app = FastAPI(lifespan=lifespan)
=======
from indexing_api import app as indexing_app
from indexing_api import init_indexing
from autocomplete_api import app as autocomplete_app
from rag_api import app as rag_app


PREFIX = "/apy"

>>>>>>> f109f557

@asynccontextmanager
async def lifespan(app: FastAPI):
    await init_indexing()
    yield

app = FastAPI(lifespan=lifespan)
# Setup CORS
app.add_middleware(
    CORSMiddleware,
    allow_origins=[CORS_ALLOWED_ORIGINS],
    allow_credentials=True,
    allow_methods=["*"],
    allow_headers=["*"],
)

api = FastAPI()
app.mount(PREFIX, api)

api.mount("/indexing", indexing_app)
api.mount("/autocomplete", autocomplete_app)
api.mount("/rag", rag_app)


@api.post("/",
          summary="Hello",
          status_code=200)
async def welcome():
    return "Hello!"<|MERGE_RESOLUTION|>--- conflicted
+++ resolved
@@ -1,16 +1,11 @@
 from fastapi import FastAPI
 from fastapi.middleware.cors import CORSMiddleware
-from contextlib import asynccontextmanager
 from config.network_config import CORS_ALLOWED_ORIGINS
 from contextlib import asynccontextmanager
 
-<<<<<<< HEAD
-from indexing_api import app as indexing_app, index_faq_data, index_rag_vectordb, index_faq_vectordb
+from indexing_api import init_indexing, app as indexing_app
 from autocomplete_api import app as autocomplete_app
 from rag_api import app as rag_app
-
-from config.base_config import indexing_config
-from utils.db import check_db_connection
 
 import logging
 logger = logging.getLogger(__name__)
@@ -21,55 +16,9 @@
 
 @asynccontextmanager
 async def lifespan(app: FastAPI):
-    await check_db_connection(retries=10, delay=10)
-
-    if indexing_config["faq"]["auto_index"]:
-        # With dev-mode, only index sample FAQ data
-        if indexing_config["dev_mode"]:
-            try:
-                logger.info("Auto-indexing sample FAQ data")
-                await index_faq_vectordb()
-            except Exception as e:
-                logger.error("Dev-mode: Failed to index sample FAQ data: %s", e)
-        # If dev-mode is deactivated, scrap and index all bsv.admin.ch FAQ data
-        else:
-            try:
-                logger.info("Auto-indexing bsv.admin.ch FAQ data")
-                await index_faq_data()
-            except Exception as e:
-                logger.error("Failed to index bsv.admin.ch FAQ data: %s", e)
-
-    if indexing_config["rag"]["auto_index"]:
-        # With dev-mode, only index sample data
-        if indexing_config["dev_mode"]:
-            try:
-                logger.info("Auto-indexing sample RAG data")
-                await index_rag_vectordb()
-            except Exception as e:
-                logger.error("Failed to index sample RAG data: %s", e)
-        # If dev-mode is deactivated, scrap and index all RAG data (NOTE: Will be implemented soon.)
-        else:
-            raise NotImplementedError("Feature is not implemented yet.")
-
+    await init_indexing()
     yield
 
-
-app = FastAPI(lifespan=lifespan)
-=======
-from indexing_api import app as indexing_app
-from indexing_api import init_indexing
-from autocomplete_api import app as autocomplete_app
-from rag_api import app as rag_app
-
-
-PREFIX = "/apy"
-
->>>>>>> f109f557
-
-@asynccontextmanager
-async def lifespan(app: FastAPI):
-    await init_indexing()
-    yield
 
 app = FastAPI(lifespan=lifespan)
 # Setup CORS
