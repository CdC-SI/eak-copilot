import logging

from fastapi import FastAPI, status
from fastapi.responses import Response, StreamingResponse
from fastapi.middleware.cors import CORSMiddleware
from config.network_config import CORS_ALLOWED_ORIGINS

# Load env variables
from config.base_config import rag_app_config, rag_config
from config.openai_config import openai

# Load models
from rag.rag_processor import RAGProcessor
from rag.models import RAGRequest

# Setup logging
logging.basicConfig(level=logging.INFO, format='%(asctime)s - %(name)s - %(levelname)s - %(message)s')
logger = logging.getLogger(__name__)

# Create required instances
processor = RAGProcessor(model=rag_config["llm"]["model"],
                         max_token=rag_config["llm"]["max_output_tokens"],
                         stream=rag_config["llm"]["stream"],
                         temperature=rag_config["llm"]["temperature"],
                         top_p=rag_config["llm"]["top_p"],
                         top_k=rag_config["retrieval"]["top_k"],
<<<<<<< HEAD
                         embedding_model=rag_config["embedding"]["model"],
                         llm_model=rag_config["llm"]["model"])
=======
                         client=openai.OpenAI())
>>>>>>> 2e8e043d

app = FastAPI(**rag_app_config)

# Setup CORS
app.add_middleware(
    CORSMiddleware,
    allow_origins=[CORS_ALLOWED_ORIGINS],
    allow_credentials=True,
    allow_methods=["*"],
    allow_headers=["*"],
)


@app.post("/query",
          summary="Process RAG query endpoint",
          response_description="Return result from processing RAG query",
          status_code=200)
async def process_query(request: RAGRequest):
    content = await processor.process(request)
    return StreamingResponse(content, media_type="text/event-stream")


@app.post("/context_docs",
          summary="Retrieve context docs endpoint",
          response_description="Return context docs from semantic search",
          status_code=200)
async def docs(request: RAGRequest, language: str = None):
    return await processor.retrieve(request, language)


@app.get("/rerank",
         summary="Reranking endpoint",
         response_description="Welcome Message")
async def rerank():
    """
    Dummy endpoint for retrieved docs reranking.
    """
    return Response(content="Not Implemented", status_code=status.HTTP_501_NOT_IMPLEMENTED)<|MERGE_RESOLUTION|>--- conflicted
+++ resolved
@@ -24,12 +24,7 @@
                          temperature=rag_config["llm"]["temperature"],
                          top_p=rag_config["llm"]["top_p"],
                          top_k=rag_config["retrieval"]["top_k"],
-<<<<<<< HEAD
-                         embedding_model=rag_config["embedding"]["model"],
-                         llm_model=rag_config["llm"]["model"])
-=======
                          client=openai.OpenAI())
->>>>>>> 2e8e043d
 
 app = FastAPI(**rag_app_config)
 
