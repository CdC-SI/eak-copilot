import logging

from fastapi import FastAPI, status, Depends
from fastapi.responses import Response
from fastapi.middleware.cors import CORSMiddleware
from config.network_config import CORS_ALLOWED_ORIGINS

# Load env variables
from config.base_config import indexing_app_config

# Load utility functions
<<<<<<< HEAD
=======
from utils.db import check_db_connection
from indexing.implementations.admin import admin_indexer
from indexing.implementations.ahv import ahv_indexer
>>>>>>> f109f557
from indexing.scraper import Scraper

from sqlalchemy.orm import Session
from database.service.question import question_service
from database.service.document import document_service
from database.service.source import source_service
from database.schemas import QuestionCreate, QuestionsCreate, DocumentCreate, DocumentsCreate, SourceCreate
from database.database import get_db

# Load models
from rag.models import ResponseBody
from indexing.models import FaqItem


import csv

# Setup logging
logging.basicConfig(level=logging.INFO, format='%(asctime)s - %(name)s - %(levelname)s - %(message)s')
logger = logging.getLogger(__name__)


<<<<<<< HEAD
=======
async def init_indexing():
    await check_db_connection(retries=10, delay=10)

    if indexing_config["faq"]["auto_index"]:
        # With dev-mode, only index sample FAQ data
        if indexing_config["dev_mode"]:
            try:
                logger.info("Auto-indexing sample FAQ data")
                await index_faq_vectordb()
            except Exception as e:
                logger.error("Dev-mode: Failed to index sample FAQ data: %s", e)
        # If dev-mode is deactivated, scrap and index all bsv.admin.ch FAQ data
        else:
            try:
                logger.info("Auto-indexing bsv.admin.ch FAQ data")
                await index_faq_data()
            except Exception as e:
                logger.error("Failed to index bsv.admin.ch FAQ data: %s", e)

    if indexing_config["rag"]["auto_index"]:
        # With dev-mode, only index sample data
        if indexing_config["dev_mode"]:
            try:
                logger.info("Auto-indexing sample RAG data")
                await index_rag_vectordb()
            except Exception as e:
                logger.error("Failed to index sample RAG data: %s", e)
        # If dev-mode is deactivated, scrap and index all RAG data (NOTE: Will be implemented soon.)
        else:
            raise NotImplementedError("Feature is not implemented yet.")


>>>>>>> f109f557
# Create an instance of FastAPI
app = FastAPI(**indexing_app_config)

# Setup CORS
app.add_middleware(
    CORSMiddleware,
    allow_origins=[CORS_ALLOWED_ORIGINS],
    allow_credentials=True,
    allow_methods=["*"],
    allow_headers=["*"],
)

@app.post("/add_rag_data_from_csv", summary="Insert data for RAG without embedding from a local csv file", status_code=200, response_model=ResponseBody)
def add_rag_data_from_csv(file_path: str = "indexing/data/rag_test_data.csv", db: Session = Depends(get_db)):
    """
    Add and index test data for RAG from csv files without embeddings.

    Returns
    -------
    str
        Confirmation message upon successful completion of the process
    """
    with open(file_path, mode='r') as file:
        data = csv.DictReader(file)

        documents = []
        for row in data:
            document = DocumentCreate(url=row["url"], text=row["text"], source=file_path)
            documents.append(document)

    document_service.upsert_all(db, DocumentsCreate(objects=documents, source=file_path))

    return {"content": "yay"}


@app.post("/add_faq_data_from_csv", summary="Insert data for FAQ without embedding from a local csv file", status_code=200, response_model=ResponseBody)
def add_faq_data_from_csv(file_path: str = "indexing/data/faq_test_data.csv", db: Session = Depends(get_db)):
    """
    Add and index test data for RAG from csv files without embeddings.

    Returns
    -------
    str
        Confirmation message upon successful completion of the process
    """
    with open(file_path, mode='r') as file:
        data = csv.DictReader(file)

        questions = []
        for row in data:
            question = QuestionCreate(url=row["url"], text=row["text"], answer=row["answer"], source=file_path, language=row["language"])
            question_service.upsert(db, question)

    return {"content": "yay"}


@app.post("/embed_rag_data", summary="Embed all data for RAG that have not been embedded yet", status_code=200, response_model=ResponseBody)
def embed_rag_data(db: Session = Depends(get_db)):
    """
    Embed all data for RAG that have not been embedded yet.

    Returns
    -------
    str
        Confirmation message upon successful completion of the process
    """
    document_service.embed_all(db)
    return {"content": "yay"}


@app.post("/embed_faq_data", summary="Embed all data for FAQ that have not been embedded yet", status_code=200, response_model=ResponseBody)
def embed_faq_data(db: Session = Depends(get_db)):
    """
    Embed all data for FAQ that have not been embedded yet.

    Returns
    -------
    str
        Confirmation message upon successful completion of the process
    """
    document_service.embed_all(db)
    return {"content": "yay"}


@app.post("/index_pdfs_from_sitemap",
          summary="Index memento PDFs from the https://www.ahv-iv.ch/de/Sitemap-DE sitemap",
          response_description="Confirmation message upon successful indexing",
          status_code=200,
          response_model=ResponseBody)
async def index_pdfs_from_sitemap(sitemap_url: str = "https://www.ahv-iv.ch/de/Sitemap-DE"):
    """
    Indexes PDFs from a given sitemap URL. The PDFs are scraped and their data is added to the
    embedding database. This function is specifically designed for the site "https://www.ahv-iv.ch".

    Parameters
    ----------
    sitemap_url : str, optional
        The URL of the sitemap to scrape PDFs from. Defaults to "https://www.ahv-iv.ch/de/Sitemap-DE".
    language : str, optional
        The language of the PDFs. Defaults to "de" (German).

    Returns
    -------
    ResponseBody
        A response body containing a confirmation message upon successful completion of the process.
    """
    return await ahv_indexer.index(sitemap_url)


@app.post("/index_html_from_sitemap",
          summary="Index HTML from a sitemap",
          response_description="Confirmation message upon successful indexing",
          status_code=200,
          response_model=ResponseBody)
async def index_html_from_sitemap(sitemap_url: str = "https://eak.admin.ch/eak/de/home.sitemap.xml"):
    """
    Indexes HTML from a given sitemap URL. The HTML pages are scraped and their data is added to the
    embedding database. This function is specifically designed for the site "https://eak.admin.ch".

    Parameters
    ----------
    sitemap_url : str, optional
        The URL of the sitemap to scrape HTML from. Defaults to "https://eak.admin.ch/eak/de/home.sitemap.xml".
    language : str, optional
        The language of the HTML pages. Defaults to "de" (German).

    Returns
    -------
    ResponseBody
        A response body containing a confirmation message upon successful completion of the process.
    """
    return await admin_indexer.index(sitemap_url)


@app.post("/index_rag_vectordb", summary="Insert Embedding data for RAG", response_description="Insert Embedding data for RAG", status_code=200, response_model=ResponseBody)
async def index_rag_vectordb(db: Session = Depends(get_db)):
    """
    Add and index test data for RAG to the embedding database.

    Returns
    -------
    str
        Confirmation message upon successful completion of the process
    """
    add_rag_data_from_csv()
    return embed_rag_data()


@app.post("/index_faq_vectordb", summary="Insert Embedding data for FAQ autocomplete semantic similarity search", response_description="Insert Embedding data for FAQ semantic similarity search", status_code=200, response_model=ResponseBody)
def index_faq_vectordb(db: Session = Depends(get_db)):
    """
    Add and index test data for Autocomplete to the FAQ database.

    Returns
    -------
    str
        Confirmation message upon successful completion of the process
    """
    add_faq_data_from_csv()
    return embed_faq_data


@app.get("/crawl_data", summary="Crawling endpoint", response_description="Welcome Message")
async def crawl_data():
    """
    Dummy endpoint for data crawling.
    """
    return Response(content="Not Implemented", status_code=status.HTTP_501_NOT_IMPLEMENTED)


@app.get("/scrap_data/", summary="Scraping Endpoint", response_description="Welcome Message")
async def scrap_data():
    """
    Dummy endpoint for data scraping.
    """
    return Response(content="Not Implemented", status_code=status.HTTP_501_NOT_IMPLEMENTED)


@app.get("/index_data", summary="Indexing Endpoint", response_description="Welcome Message")
async def index_data():
    """
    Dummy endpoint for data indexing.
    """
    return Response(content="Not Implemented", status_code=status.HTTP_501_NOT_IMPLEMENTED)


@app.get("/parse_faq_data", summary="FAQ Parsing Endpoint", response_description="Welcome Message")
async def parse_faq_data():
    """
    Dummy endpoint for FAQ data parsing.
    """
    return Response(content="Not Implemented", status_code=status.HTTP_501_NOT_IMPLEMENTED)


@app.get("/parse_rag_data", summary="Parsing Endpoint", response_description="Welcome Message")
async def parse_rag_data():
    """
    Dummy endpoint for data parsing (RAG).
    """
    return Response(content="Not Implemented", status_code=status.HTTP_501_NOT_IMPLEMENTED)


@app.get("/chunk_rag_data", summary="Chunking Endpoint", response_description="Welcome Message")
async def chunk_rag_data():
    """
    Dummy endpoint for data chunking (RAG).
    """
    return Response(content="Not Implemented", status_code=status.HTTP_501_NOT_IMPLEMENTED)


@app.put("/index_faq_data", summary="Insert Data from faq.bsv.admin.ch", response_description="Insert Data from faq.bsv.admin.ch")
async def index_faq_data(sitemap_url: str = 'https://faq.bsv.admin.ch/sitemap.xml', k: int = 0):
    """
    Add and index data for Autocomplete to the FAQ database. The data is obtained by scraping the website `sitemap_url`.

    Parameters
    ==========
    sitemap_url : str, default 'https://faq.bsv.admin.ch/sitemap.xml'
        the `sitemap.xml` URL of the website to scrap
    k : int, default 0
        Number of article to scrap and log to test the method.

    Returns
    -------
    str
        Confirmation message upon successful completion of the process
    """
    logging.basicConfig(level=logging.INFO)

<<<<<<< HEAD
    scraper = Scraper(sitemap_url, proxy=proxy)
    urls = await scraper.run(k=k)
=======
    scraper = Scraper(sitemap_url)
    urls = await scraper.run(test=k)
>>>>>>> f109f557

    return {"message": f"Done! {len(urls)} wurden verarbeitet."}


@app.put("/data", summary="Update or Insert FAQ Data", response_description="Updated or Inserted Data")
<<<<<<< HEAD
async def index_data(article_in: QuestionCreate, db: Session = Depends(get_db)):
=======
async def index_data(item: FaqItem):
>>>>>>> f109f557
    """
    Upsert a single entry to the FAQ dataset.

    Parameters
    ----------
<<<<<<< HEAD
    article_in : ArticleFAQCreate
        The article id, url, question, answer and language to insert or update
    db : Session
        Database session
=======
    item : FaqItem
        The FAQ item to insert or update :
            url : str
                URL where the entry article can be found
            question : str
                The FAQ question
            answer : str
                The question answer
            language : str
                The article language
>>>>>>> f109f557

    Returns
    -------
    dict
        The article id, url, question, answer and language upon successful completion of the process
    """
<<<<<<< HEAD
    return document_service.create_or_update(db, article_in)
=======
    #if the item has an id we update directly
    if item.id:
        await queries.update_data(item.url, item.question, item.answer, item.language, item.id)
        logger.info(f"Update item : {item.id} - {item.question}")
        return {"id": item.id, "url": item.url, "question": item.question, "answer": item.answer, "language": item.language}
    #if the item has no id we check if a similar question already exists anyway
    else :
        info, rid = await queries.update_or_insert(item.url, item.question, item.answer, item.language)
        logger.info(f"{info}: {item.question}")

    return {"id": rid, "url": item.url, "question": item.question, "answer": item.answer, "language": item.language}
>>>>>>> f109f557
<|MERGE_RESOLUTION|>--- conflicted
+++ resolved
@@ -6,22 +6,18 @@
 from config.network_config import CORS_ALLOWED_ORIGINS
 
 # Load env variables
-from config.base_config import indexing_app_config
+from config.base_config import indexing_config, indexing_app_config
 
 # Load utility functions
-<<<<<<< HEAD
-=======
 from utils.db import check_db_connection
 from indexing.implementations.admin import admin_indexer
 from indexing.implementations.ahv import ahv_indexer
->>>>>>> f109f557
 from indexing.scraper import Scraper
 
 from sqlalchemy.orm import Session
 from database.service.question import question_service
 from database.service.document import document_service
-from database.service.source import source_service
-from database.schemas import QuestionCreate, QuestionsCreate, DocumentCreate, DocumentsCreate, SourceCreate
+from database.schemas import QuestionCreate, DocumentCreate, DocumentsCreate, SourceCreate
 from database.database import get_db
 
 # Load models
@@ -36,8 +32,6 @@
 logger = logging.getLogger(__name__)
 
 
-<<<<<<< HEAD
-=======
 async def init_indexing():
     await check_db_connection(retries=10, delay=10)
 
@@ -70,7 +64,6 @@
             raise NotImplementedError("Feature is not implemented yet.")
 
 
->>>>>>> f109f557
 # Create an instance of FastAPI
 app = FastAPI(**indexing_app_config)
 
@@ -300,34 +293,19 @@
     """
     logging.basicConfig(level=logging.INFO)
 
-<<<<<<< HEAD
-    scraper = Scraper(sitemap_url, proxy=proxy)
+    scraper = Scraper(sitemap_url)
     urls = await scraper.run(k=k)
-=======
-    scraper = Scraper(sitemap_url)
-    urls = await scraper.run(test=k)
->>>>>>> f109f557
 
     return {"message": f"Done! {len(urls)} wurden verarbeitet."}
 
 
 @app.put("/data", summary="Update or Insert FAQ Data", response_description="Updated or Inserted Data")
-<<<<<<< HEAD
-async def index_data(article_in: QuestionCreate, db: Session = Depends(get_db)):
-=======
 async def index_data(item: FaqItem):
->>>>>>> f109f557
     """
     Upsert a single entry to the FAQ dataset.
 
     Parameters
     ----------
-<<<<<<< HEAD
-    article_in : ArticleFAQCreate
-        The article id, url, question, answer and language to insert or update
-    db : Session
-        Database session
-=======
     item : FaqItem
         The FAQ item to insert or update :
             url : str
@@ -338,16 +316,12 @@
                 The question answer
             language : str
                 The article language
->>>>>>> f109f557
 
     Returns
     -------
     dict
         The article id, url, question, answer and language upon successful completion of the process
     """
-<<<<<<< HEAD
-    return document_service.create_or_update(db, article_in)
-=======
     #if the item has an id we update directly
     if item.id:
         await queries.update_data(item.url, item.question, item.answer, item.language, item.id)
@@ -358,5 +332,4 @@
         info, rid = await queries.update_or_insert(item.url, item.question, item.answer, item.language)
         logger.info(f"{info}: {item.question}")
 
-    return {"id": rid, "url": item.url, "question": item.question, "answer": item.answer, "language": item.language}
->>>>>>> f109f557
+    return {"id": rid, "url": item.url, "question": item.question, "answer": item.answer, "language": item.language}